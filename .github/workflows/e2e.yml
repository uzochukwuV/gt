name: End to End

on:
  push:
    branches:
      - main
  pull_request:
    types:
      - opened
      - reopened
      - edited
      - synchronize

jobs:
  test:
    runs-on: ${{ matrix.os }}
    strategy:
      fail-fast: false
      matrix:
        os: [ubuntu-22.04]
        ghc: ["8.8.4"]
        spec:
          - "0.16.1"
        node:
          - 20

    steps:
      - uses: actions/checkout@v3

      - name: Setup rust
        uses: actions-rs/toolchain@v1
        with:
          toolchain: stable
          target: wasm32-unknown-unknown
          override: true

      - name: Setup node v${{ matrix.node }}
        uses: actions/setup-node@v3
        with:
          node-version: ${{ matrix.node }}

      - name: NPM install
        run: npm install

      - name: Setup dfx
        uses: dfinity/setup-dfx@main

      - name: Install dfx
        run: |
          dfx start --background
          dfx stop

      - name: Cargo build
<<<<<<< HEAD
        run: dfx generate backend && cargo build --target wasm32-unknown-unknown --release --package backend
=======
        run: dfx generate backend && cargo build --target wasm32-unknown-unknown --release --package $canister
>>>>>>> 378afff9

      - name: Check Lint
        run: npm run lint

      - name: Run tests
        run: npm run test:backend
        env:
          CI: true
          REPLICA_PORT: 8000<|MERGE_RESOLUTION|>--- conflicted
+++ resolved
@@ -51,11 +51,8 @@
           dfx stop
 
       - name: Cargo build
-<<<<<<< HEAD
         run: dfx generate backend && cargo build --target wasm32-unknown-unknown --release --package backend
-=======
-        run: dfx generate backend && cargo build --target wasm32-unknown-unknown --release --package $canister
->>>>>>> 378afff9
+
 
       - name: Check Lint
         run: npm run lint
